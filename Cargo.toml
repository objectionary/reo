[package]
name = "reo"
version = "0.0.0"
edition = "2021"
repository = "https://github.com/objectionary/reo"
description = "Graph-Based Virtual Machine for EO Programs"
readme = "README.md"
license-file = "LICENSE.txt"
homepage = "https://github.com/objectionary/reo"
keywords = ["eolang", "compiler", "oop"]
categories = ["command-line-utilities", "development-tools", "virtualization"]

[dependencies]
anyhow = "1.0.69"
clap = { version = "3.2.23", features = ["cargo"] }
colored = "2.0.0"
ctor = "0.1.23"
filetime = "0.2.20"
fsutils = "0.1.7"
glob = "0.3.0"
itertools = "0.10.5"
lazy_static = "1.4.0"
log = "0.4.17"
predicates = "3.0.1"
regex = "1.7.1"
simple_logger = "2.3.0"
<<<<<<< HEAD
sodg = {version = "0.0.29", features = ["sober"]}
=======
sodg = {version = "0.0.30", features = ["sober"]}
>>>>>>> 16f20cc2
#sodg = {path = "/code/o/sodg", features = ["sober"]}

[dev-dependencies]
assert_cmd = "2.0.10"
rand = "0.8.5"
tempfile = "3.4.0"<|MERGE_RESOLUTION|>--- conflicted
+++ resolved
@@ -24,11 +24,7 @@
 predicates = "3.0.1"
 regex = "1.7.1"
 simple_logger = "2.3.0"
-<<<<<<< HEAD
-sodg = {version = "0.0.29", features = ["sober"]}
-=======
 sodg = {version = "0.0.30", features = ["sober"]}
->>>>>>> 16f20cc2
 #sodg = {path = "/code/o/sodg", features = ["sober"]}
 
 [dev-dependencies]
