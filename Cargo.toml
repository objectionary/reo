--- conflicted
+++ resolved
@@ -22,17 +22,11 @@
 lazy_static = "1.4.0"
 log = "0.4.18"
 predicates = "3.0.1"
-<<<<<<< HEAD
-regex = "1.7.1"
+regex = "1.7.2"
 serial_test = "0.4.0"
-simple_logger = "2.3.0"
 sodg = {version = "0.0.32", features = ["sober"]}
-=======
-regex = "1.7.2"
+#sodg = {path = "/code/o/sodg", features = ["sober"]}
 simple_logger = "4.3.0"
-sodg = {version = "0.0.30", features = ["sober"]}
->>>>>>> 99416860
-#sodg = {path = "/code/o/sodg", features = ["sober"]}
 
 [dev-dependencies]
 assert_cmd = "2.0.12"
