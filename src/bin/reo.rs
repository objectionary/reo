--- conflicted
+++ resolved
@@ -21,14 +21,10 @@
 extern crate reo;
 
 use anyhow::Result;
-<<<<<<< HEAD
-use clap::{crate_version, Arg, ArgAction, ColorChoice, Command};
-=======
 use anyhow::{anyhow, Context};
 use clap::builder::TypedValueParser;
 use clap::ErrorKind::EmptyValue;
 use clap::{crate_version, AppSettings, Arg, ArgAction, Command};
->>>>>>> b4d77e93
 use filetime::FileTime;
 use glob::glob;
 use log::{debug, info, LevelFilter};
@@ -89,13 +85,8 @@
 
 pub fn main() -> Result<()> {
     let matches = Command::new("reo")
-<<<<<<< HEAD
-        .color(ColorChoice::Never)
-        .about("GMI to Rust compiler and runner")
-=======
         .setting(AppSettings::ColorNever)
         .about("SODG-based Virtual Machine for EO Programs")
->>>>>>> b4d77e93
         .version(crate_version!())
         .arg(
             Arg::new("verbose")
@@ -115,32 +106,6 @@
         .allow_external_subcommands(true)
         .subcommand(
             Command::new("compile")
-<<<<<<< HEAD
-                .color(ColorChoice::Never)
-                .about("Compile all instructions into a binary .relf file")
-                .arg(
-                    Arg::new("eoc")
-                        .long("eoc")
-                        .required(false)
-                        .help("Compatibility with eoc command-line toolkit")
-                        .action(ArgAction::SetTrue),
-                )
-                .arg(
-                    Arg::new("file")
-                        .long("file")
-                        .short('f')
-                        .required(false)
-                        .help("Name of a single .gmi file to work with")
-                        .action(ArgAction::Set),
-                )
-                .arg(
-                    Arg::new("home")
-                        .long("home")
-                        .default_value(".")
-                        .id("dir")
-                        .required(false)
-                        .help("Directory with .gmi files")
-=======
                 .setting(AppSettings::ColorNever)
                 .about("Compile .sodg files into binary .reo files")
                 .arg(
@@ -149,19 +114,14 @@
                         .value_parser(PathValueParser {})
                         .help("Directory with .sodg files to compile")
                         .takes_value(true)
->>>>>>> b4d77e93
                         .action(ArgAction::Set),
                 )
                 .arg(
                     Arg::new("target")
                         .required(true)
-<<<<<<< HEAD
-                        .help("Name of a binary .relf file to create")
-=======
                         .help("Directory with .reo binary files to create")
                         .value_parser(PathValueParser {})
                         .takes_value(true)
->>>>>>> b4d77e93
                         .action(ArgAction::Set),
                 )
                 .arg(
@@ -169,16 +129,6 @@
                         .long("force")
                         .short('f')
                         .required(false)
-<<<<<<< HEAD
-                        .help("Compile anyway, even if the binary file is up to date")
-                        .action(ArgAction::Set),
-                ),
-        )
-        .subcommand(
-            Command::new("dataize")
-                .color(ColorChoice::Never)
-                .about("Dataizes an object")
-=======
                         .takes_value(false)
                         .help("Compile anyway, even if a binary file is up to date"),
                 ),
@@ -187,45 +137,9 @@
             Command::new("merge")
                 .setting(AppSettings::ColorNever)
                 .about("Merge binary .reo files into a single .reo file")
->>>>>>> b4d77e93
                 .arg(
                     Arg::new("file")
                         .required(true)
-<<<<<<< HEAD
-                        .help("Name of a binary .relf file to use")
-                        .action(ArgAction::Set),
-                )
-                .arg(
-                    Arg::new("object")
-                        .required(true)
-                        .help("Fully qualified object name")
-                        .action(ArgAction::Set),
-                )
-                .arg_required_else_help(true),
-        )
-        .subcommand(
-            Command::new("inspect")
-                .color(ColorChoice::Never)
-                .about("Read a binary universe and print all the details")
-                .arg(
-                    Arg::new("relf")
-                        .required(true)
-                        .help("Name of a binary .relf file to use")
-                        .action(ArgAction::Set),
-                )
-                .arg(
-                    Arg::new("object")
-                        .required(true)
-                        .help("Fully qualified object name")
-                        .action(ArgAction::Set),
-                )
-                .arg_required_else_help(true),
-        )
-        .subcommand(
-            Command::new("link")
-                .color(ColorChoice::Never)
-                .about("Take a list of .relf files and join them all into one")
-=======
                         .value_parser(PathValueParser {})
                         .help("Name of a binary .reo file to create")
                         .takes_value(true)
@@ -252,29 +166,18 @@
             Command::new("dataize")
                 .setting(AppSettings::ColorNever)
                 .about("Dataize an object in .reo file")
->>>>>>> b4d77e93
                 .arg(
                     Arg::new("file")
                         .required(true)
-<<<<<<< HEAD
-                        .help("Name of a binary .relf file to create")
-=======
                         .value_parser(PathValueParser {})
                         .help("Name of a binary .reo file to use")
                         .takes_value(true)
->>>>>>> b4d77e93
                         .action(ArgAction::Set),
                 )
                 .arg(
                     Arg::new("object")
                         .required(true)
-<<<<<<< HEAD
-                        .num_args(1..)
-                        .help("Names of a binary .relf files to use as sources")
-=======
                         .help("Fully qualified object name")
-                        .takes_value(false)
->>>>>>> b4d77e93
                         .action(ArgAction::Set),
                 )
                 .arg_required_else_help(true),
@@ -297,23 +200,6 @@
     let start = Instant::now();
     match matches.subcommand() {
         Some(("compile", subs)) => {
-<<<<<<< HEAD
-            let relf = Path::new(
-                subs.get_one::<String>("relf")
-                    .context("Path of .relf file is required")?,
-            );
-            let mut uni = Universe::empty();
-            if subs.contains_id("file") {
-                let file = Path::new(
-                    subs.get_one::<String>("file")
-                        .map(|s| s.as_str())
-                        .context("Path of file is required")?,
-                );
-                let recent = FileTime::from_last_modification_time(&fs::metadata(file)?);
-                if relf.exists()
-                    && recent < FileTime::from_last_modification_time(&fs::metadata(relf)?)
-                    && !subs.contains_id("force")
-=======
             let sources = subs
                 .get_one::<PathBuf>("sources")
                 .context("Path of directory with .sodg files is required")
@@ -332,7 +218,6 @@
                 debug!("the sources is a directory: {}", sources.display());
                 if !target.exists()
                     && fsutils::mkdir(target.clone().into_os_string().to_str().unwrap())
->>>>>>> b4d77e93
                 {
                     info!("Directory created: '{}'", target.display());
                 }
@@ -349,24 +234,6 @@
                     job.insert(src, bin);
                 }
             } else {
-<<<<<<< HEAD
-                let home = if subs.get_flag("eoc") {
-                    info!("Running in eoc-compatible mode");
-                    ".eoc/gmi"
-                } else {
-                    subs.get_one::<String>("dir").map(|s| s.as_str()).unwrap()
-                };
-                info!("Home requested as '{}'", home);
-                let full_home =
-                    fs::canonicalize(home).context(format!("Can't access '{}'", home))?;
-                let cwd = full_home.as_path();
-                info!("Home is set to {}", cwd.display());
-                let recent = mtime(cwd)?;
-                if relf.exists()
-                    && recent < FileTime::from_last_modification_time(&fs::metadata(relf)?)
-                    && !subs.contains_id("force")
-                {
-=======
                 debug!("the sources is a single file: {}", sources.display());
                 job.insert((*sources).clone(), (*target).clone());
             }
@@ -380,7 +247,6 @@
                 }
                 debug!("bin: {}", bin.display());
                 if newer(bin, src) && !subs.contains_id("force") {
->>>>>>> b4d77e93
                     info!(
                         "The binary file '{}' is up to date ({} bytes), no need to compile the source file '{}' (use --force to compile anyway)",
                         bin.display(), fs::metadata(bin)?.len(), src.display()
@@ -416,62 +282,12 @@
             let object = subs
                 .get_one::<String>("object")
                 .context("Object name is required")?;
-<<<<<<< HEAD
-            let relf = Path::new(
-                subs.get_one::<String>("relf")
-                    .map(|s| s.as_str())
-                    .context("Path of .relf file is required")?,
-            );
-            info!("Deserializing a relf file '{}'", relf.display());
-            let mut uni = Universe::load(relf)?;
-            info!(
-                "Deserialized {} bytes in {:?}",
-                fs::metadata(relf)?.len(),
-                start.elapsed()
-            );
-            info!("Dataizing '{}' object...", object);
-            let ret = da!(uni, format!("Φ.{}", object)).as_hex();
-            info!("Dataization result, in {:?} is: {}", start.elapsed(), ret);
-            println!("{}", ret);
-        }
-        Some(("inspect", subs)) => {
-            let relf = Path::new(subs.get_one::<String>("relf").map(|s| s.as_str()).unwrap());
-            let object = subs
-                .get_one::<String>("object")
-                .context("Object name is required")?;
-            let uni = Universe::load(relf).unwrap();
-            info!(
-                "Deserialized {} bytes in {:?}",
-                fs::metadata(relf).unwrap().len(),
-                start.elapsed()
-            );
-            println!("{}", uni.inspect(object.as_str())?);
-        }
-        Some(("link", subs)) => {
-            let target = Path::new(subs.get_one::<String>("relf").map(|s| s.as_str()).unwrap());
-            let mut uni = Universe::load(target).unwrap();
-            let linked = subs
-                .get_many::<String>("relfs")
-                .unwrap()
-                .collect::<Vec<&String>>()
-                .into_iter()
-                .map(|f| Universe::load(Path::new(f)).unwrap())
-                .inspect(|u| uni.merge(&u))
-                .count();
-            let size = uni.save(target)?;
-            info!(
-                "The universe made of {} parts saved to '{}' ({} bytes) in {:?}",
-                linked,
-                target.display(),
-                size,
-=======
             debug!("object: {}", object);
             info!("Deserializing the binary file '{}'", bin.display());
             let g = Sodg::load(bin.as_path())?;
             info!(
                 "Deserialized {} bytes in {:?}",
                 fs::metadata(bin)?.len(),
->>>>>>> b4d77e93
                 start.elapsed()
             );
             info!("Dataizing the '{object}' object...");
